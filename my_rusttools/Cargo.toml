[package]
name = "my_rusttools"
version = "0.1.0"
edition = "2021"

# See more keys and their definitions at https://doc.rust-lang.org/cargo/reference/manifest.html

[dependencies]
unicode-segmentation = "1.8.0"
<<<<<<< HEAD
reitertools = {path = "../reitertools"}
=======
getset = "0.1.2"
>>>>>>> aab20202

[dev-dependencies]
rand = "0.8.4"<|MERGE_RESOLUTION|>--- conflicted
+++ resolved
@@ -7,11 +7,8 @@
 
 [dependencies]
 unicode-segmentation = "1.8.0"
-<<<<<<< HEAD
 reitertools = {path = "../reitertools"}
-=======
 getset = "0.1.2"
->>>>>>> aab20202
 
 [dev-dependencies]
 rand = "0.8.4"