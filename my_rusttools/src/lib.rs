--- conflicted
+++ resolved
@@ -38,9 +38,11 @@
                 Some(x) if x.contains(|y|VOWELS.contains(y)) => (x, "h"), // Checks if the first grapheme contains a vowel.
                 Some(x) => ("", x), // Returns an empty string for the leading value if the item is a consonant.
             };
-
-<<<<<<< HEAD
-    ret
+            
+            // Reformats the values as a new string, trimming leading cases,
+            // before being appended to the builder string and returning it.
+            acc + format!("{}{}-{}ay", header_graph, curr_graphs.as_str(), ay_graph).trim_start_matches('-')
+        })
 }
 
 /// Tests whether a string is a palindrome.
@@ -63,10 +65,4 @@
         .map(|x|x.to_lowercase())
         .next_with(|iter|Some((iter.next()?, iter.next_back()?)))
         .all(|(x, y)|x.eq(y))
-=======
-            // Reformats the values as a new string, trimming leading cases,
-            // before being appended to the builder string and returning it.
-            acc + format!("{}{}-{}ay", header_graph, curr_graphs.as_str(), ay_graph).trim_start_matches('-')
-        })
->>>>>>> aab20202
 }