--- conflicted
+++ resolved
@@ -9,7 +9,6 @@
 checksum = "baf1de4339761588bc0619e3cbc0120ee582ebb74b53b4efbf79117bd2da40fd"
 
 [[package]]
-<<<<<<< HEAD
 name = "christopher"
 version = "0.1.0"
 dependencies = [
@@ -18,8 +17,6 @@
 ]
 
 [[package]]
-=======
->>>>>>> 3820eafd
 name = "getrandom"
 version = "0.2.3"
 source = "registry+https://github.com/rust-lang/crates.io-index"
@@ -39,13 +36,10 @@
 [[package]]
 name = "my_rusttools"
 version = "0.1.0"
-<<<<<<< HEAD
-=======
 dependencies = [
  "rand",
  "unicode-segmentation",
 ]
->>>>>>> 3820eafd
 
 [[package]]
 name = "ppv-lite86"
@@ -94,15 +88,12 @@
 ]
 
 [[package]]
-<<<<<<< HEAD
-=======
 name = "unicode-segmentation"
 version = "1.8.0"
 source = "registry+https://github.com/rust-lang/crates.io-index"
 checksum = "8895849a949e7845e06bd6dc1aa51731a103c42707010a5b591c0038fb73385b"
 
 [[package]]
->>>>>>> 3820eafd
 name = "wasi"
 version = "0.10.2+wasi-snapshot-preview1"
 source = "registry+https://github.com/rust-lang/crates.io-index"
